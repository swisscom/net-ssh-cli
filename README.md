# Net::SSH::CLI

Adds another layer on top of Net::SSH for a proper handling of CLI sessions which last longer than one command. This is especially usefull for enterprise Switches and Routers.

## Installation

Add this line to your application's Gemfile:

```ruby
gem 'net-ssh-cli'
```

And then execute:

    $ bundle

Or install it yourself as:

    $ gem install net-ssh-cli

## Features

 - provides an abstraction on top of the text-stream of a long living CLI sessions
 - tries to be highly configurable
 - has methods like #cmd and #dialog for common usecases
 - offers waiting operations like #read_till

## Usage

```ruby
Net::SSH.start('host', 'user', password: "password") do |ssh|
  cli = ssh.cli(default_prompt: /(\nuser@host):/m)
  cli.cmd ""
  # => "Last login: \nuser@host:"

  cli.cmd "echo 'bananas'"
  # => "echo 'bananas'\nbananas\nuser@host:"
end
```

```ruby
  net_ssh = Net::SSH.start('host', 'user', password: "password")
  cli = Net::SSH::CLI::Session.new(net_ssh: net_ssh)
  cli.cmd ""
```

```ruby
  cli = Net::SSH::CLI::Session.new(net_ssh_options: {host: 'host', user: 'user', password: 'password'})
  cli.cmd ""
```

### #cmd
```ruby
  cli = ssh.cli(default_prompt: /(\nuser@host):/m)
  cli.cmd "echo 'bananas'"
  # => "echo 'bananas'\nbananas\nuser@host:"
  cli.cmd "echo 'bananas'", rm_command: true
  # => "bananas\nuser@host:"
  cli.cmd "echo 'bananas'", rm_prompt: true
  # => "echo 'bananas'\nbananas"
  cli.cmd "echo 'bananas'", rm_command: true, rm_prompt: true
  # => "bananas"
<<<<<<< HEAD
  cli.cmd "echo 'bananas'", rm_command: true, rm_prompt: true, minimum_duration: 9
  # => "bananas"
  cli.cmd "echo 'bananas'", rm_command: true, rm_prompt: true, minimum_duration: 9, prompt: /\nuser@host:/m
=======
  cli.cmd "echo 'bananas'", rm_command: true, rm_prompt: true, timeout: 60
>>>>>>> 30a5b846
  # => "bananas"
```

Remove the command and the prompt for #cmd & #dialog by default
```ruby
  cli = ssh.cli(default_prompt: /(\nuser@host):/m, cmd_rm_command: true, cmd_rm_prompt: true)
  cli.cmd "echo 'bananas'"
  # => "bananas"
```

You can define a timeout for a `#cmd` in order to avoid hanging commands. The timeout gets passed into the underlying function #read_till.
This is usefull in case your prompt won't match because of an unexpected behaviour or undefined behaviour. For example some form of unexpected dialog. 
The underlying implementation is using a soft timeout because `Timeout.timeout` is dangerous. In order to deal anyway with hanging low level issues, `Timeout.timeout` is used too, but with a higher value than the soft timeout.

```ruby
  cli = ssh.cli(default_prompt: /(\nuser@host):/m, read_till_timeout: 11)
  cli.cmd "echo 'bananas'"                      # timeout is set to 11
  # => "bananas"
  cli.cmd "echo 'bananas'", timeout: 22         # timeout is set to 22
  # => "bananas"
  cli.cmd "sleep 33", timeout: 22               # timeout is set to 22
  # Net::SSH::CLI::Error::CMD
```

### #cmds

It's the same as `#cmd` but for multiple commands.

```ruby
  cli.cmds ["echo 'bananas'", "echo 'apples'"], rm_command: true, rm_prompt: true
  # => ["bananas", "apples"]
```

### #dialog

Use this method to specify a differnt 'prompt' for once. This is perfect for interactive commands. 

```ruby
  cli.dialog "echo 'are you sure?' && read -p 'yes|no>'", /\nyes|no>/
  # => "echo 'are you sure?' && read -p 'yes|no>'\nyes|no>"
  cli.cmd "yes"
```

```ruby
cli.dialog "passwd", /Current Password:/i
cli.dialog "Old Password", /New Password:/i
cli.dialog "New Password", /Repeat Password:/i
cli.cmd "New Password"
```

### #impact

The very same as `#cmd` but it respects a flag whether to run commands with 'impact'.
This can be used in a setup where you don't want to run certain commands under certain conditions.
For example in testing. 

```ruby
  cli.run_impact?
  # => false
  cli.impact "reboot now"
  # => "skip: 'reboot now'"
```

```ruby
  cli.run_impact = true
  cli.impact "reboot now"
  # => connection closed
```

### #read & #write

```ruby
  cli.write "echo 'hello'\n"
  # => "echo 'hello'\n"
  cli.read
  # => "echo 'hello'\nhello\nuser@host:"
```

### #write_n
```ruby
  cli.write_n "echo 'hello'"
  # => "echo 'hello'\n"
```

### #read_till
keep on processing till the stdout matches to given|default prompt and then read the whole stdin.
```ruby
  cli.write "echo 'hello'\n"
  # => "echo 'hello'\n"
  cli.read_till
  # => "echo 'hello'\nhello\nuser@host:"
```

This method is used by #cmd, see ``lib/net/ssh/cli.rb#cmd``

### #read_for

```ruby
  cli.write_n "sleep 180"
  # => ""
  cli.read_for(seconds: 181)
  # => "..."
```

## Configuration

Have a deep look at the various Options configured by ``Net::SSH::CLI::OPTIONS`` in ``lib/net/ssh/cli.rb``
Nearly everything can be configured.


### Callbacks

The following callbacks are available
 - before_open_channel
 - after_open_channel
 - before_on_stdout
 - after_on_stdout
 - before_on_stdin
 - after_on_stdin

```ruby
cli.before_open_channel do
  puts "The channel will open soon"
end
```

```ruby
cli.after_open_channel do
  cmd "logger 'Net::SSH::CLI works'"
  cmd "sudo -i"
end
```

Using the callbacks you can define a debugger which shows the `stdout` buffer content each time new data is received.

```ruby
cli.after_on_stdout do
  warn stdout
end
```

```ruby
cli.after_on_stdout do
  puts "the following new data arrived on stdout #{new_data.inspect} from #{hostname}"
end
```

or convert new lines between different OS
```ruby
cli.after_on_stdout do
  stdout.gsub!("\r\n", "\n")
end
```

or hide passwords
```ruby
cli.after_on_stdout do
  stdout.gsub!(/password:\S+/, "<HIDDEN>")
end
```

or change the stdin before sending it
```ruby
cli.before_on_stdin do
  content.gsub("\n\n", "\n")
end
```

### #hostname #host #to_s

```ruby
  cli.to_s
  # => "localhost"
  cli.hostname
  # => "localhost"
  cli.host
  # => "localhost"
```

### #detect_prompt

NET::SSH::CLI can try to guess the prompt by waiting for it and using the last line.
This works usually, but is not guaranteed to work well.

```ruby
  cli.open_channel
  # => ...
  cli.detect_prompt(seconds: 3)
  # => "[my prompt]"
```

### An outdated view of all available Options

Please check the file `lib/net/ssh/cli.rb` `OPTIONS` in order to get an up-to-date view of all available options, flags and arguments.

```ruby
      OPTIONS = ActiveSupport::HashWithIndifferentAccess.new(
        default_prompt:            /\n?^(\S+@.*)\z/,                             # the default prompt to search for
        cmd_rm_prompt:             false,                                        # whether the prompt should be removed in the output of #cmd
        cmd_rm_command:            false,                                        # whether the given command should be removed in the output of #cmd
        cmd_rm_command_tail:       "\n",                                         # which format does the end of line return after a command has been submitted. Could be something like "ls\n" "ls\r\n" or "ls \n" (extra spaces)
        run_impact:                false,                                        # whether to run #impact commands. This might align with testing|development|production. example #impact("reboot")
        read_till_timeout:         nil,                                          # timeout for #read_till to find the match
        read_till_hard_timeout:    nil,                                          # hard timeout for #read_till to find the match using Timeout.timeout(hard_timeout) {}. Might creates unpredicted sideffects
        read_till_hard_timeout_factor: 1.2,                                      # hard timeout factor in case read_till_hard_timeout is true
        named_prompts:             ActiveSupport::HashWithIndifferentAccess.new, # you can used named prompts for #with_prompt {} 
        before_cmd_procs:          ActiveSupport::HashWithIndifferentAccess.new, # procs to call before #cmd 
        after_cmd_procs:           ActiveSupport::HashWithIndifferentAccess.new, # procs to call after  #cmd
        before_on_stdout_procs:    ActiveSupport::HashWithIndifferentAccess.new, # procs to call before data arrives from the underlying connection 
        after_on_stdout_procs:     ActiveSupport::HashWithIndifferentAccess.new, # procs to call after  data arrives from the underlying connection
        before_on_stdin_procs:     ActiveSupport::HashWithIndifferentAccess.new, # procs to call before data is sent to the underlying channel 
        after_on_stdin_procs:      ActiveSupport::HashWithIndifferentAccess.new, # procs to call after  data is sent to the underlying channel
        before_open_channel_procs: ActiveSupport::HashWithIndifferentAccess.new, # procs to call before opening a channel 
        after_open_channel_procs:  ActiveSupport::HashWithIndifferentAccess.new, # procs to call after  opening a channel, for example you could call #detect_prompt or #read_till
        open_channel_timeout:      nil,                                          # timeout to open the channel
        net_ssh_options:           ActiveSupport::HashWithIndifferentAccess.new, # a wrapper for options to pass to Net::SSH.start in case net_ssh is undefined
        process_time:              0.00001,                                      # how long #process is processing net_ssh#process or sleeping (waiting for something)
        background_processing:     false,                                        # default false, whether the process method maps to the underlying net_ssh#process or the net_ssh#process happens in a separate loop
        on_stdout_processing:      100,                                          # whether to optimize the on_stdout performance by calling #process #optimize_on_stdout-times in case more data arrives
        sleep_procs:               ActiveSupport::HashWithIndifferentAccess.new, # procs to call instead of Kernel.sleep(), perfect for async hooks
      )
```

## Development

After checking out the repo, run `bin/setup` to install dependencies. Then, run `rake spec` to run the tests. You can also run `bin/console` for an interactive prompt that will allow you to experiment.

To install this gem onto your local machine, run `bundle exec rake install`. To release a new version, update the version number in `version.rb`, and then run `bundle exec rake release`, which will create a git tag for the version, push git commits and tags, and push the `.gem` file to [rubygems.org](https://rubygems.org).

## Contributing

Bug reports and pull requests are welcome on GitHub at https://github.com/swisscom/net-ssh-cli.

## License

The gem is available as open source under the terms of the [MIT License](https://opensource.org/licenses/MIT).<|MERGE_RESOLUTION|>--- conflicted
+++ resolved
@@ -60,13 +60,11 @@
   # => "echo 'bananas'\nbananas"
   cli.cmd "echo 'bananas'", rm_command: true, rm_prompt: true
   # => "bananas"
-<<<<<<< HEAD
   cli.cmd "echo 'bananas'", rm_command: true, rm_prompt: true, minimum_duration: 9
   # => "bananas"
-  cli.cmd "echo 'bananas'", rm_command: true, rm_prompt: true, minimum_duration: 9, prompt: /\nuser@host:/m
-=======
+  cli.cmd "echo 'bananas'", rm_command: true, rm_prompt: true, prompt: /\nuser@host:/m
+  # => "bananas"
   cli.cmd "echo 'bananas'", rm_command: true, rm_prompt: true, timeout: 60
->>>>>>> 30a5b846
   # => "bananas"
 ```
 
